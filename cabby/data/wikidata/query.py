# coding=utf-8
# Copyright 2020 Google LLC
# Licensed under the Apache License, Version 2.0 (the "License");
# you may not use this file except in compliance with the License.
# You may obtain a copy of the License at
#
#     http://www.apache.org/licenses/LICENSE-2.0
#
# Unless required by applicable law or agreed to in writing, software
# distributed under the License is distributed on an "AS IS" BASIS,
# WITHOUT WARRANTIES OR CONDITIONS OF ANY KIND, either express or implied.
# See the License for the specific language governing permissions and
# limitations under the License.

'''Library to support Wikidata geographic queries from https://query.wikidata.org/sparql.'''

import sys
from SPARQLWrapper import SPARQLWrapper, JSON
from typing import Dict, Tuple, Sequence, Text

_MANHATTAN_QUERY = ["""SELECT ?place ?placeLabel ?wikipediaUrl
            (GROUP_CONCAT(DISTINCT?location;separator=", ") AS ?point)   Where
            {{SELECT  ?place?placeLabel ?instance ?wikipediaUrl?location WHERE 
            {
            {
            ?place wdt:P31 ?instance.?wikipediaUrl
            schema:about?place.?wikipediaUrl schema:isPartOf
            <https://en.wikipedia.org/>. SERVICE wikibase:label {bd:serviceParam
            wikibase:language "[AUTO_LANGUAGE],en". } SERVICE wikibase:box
            {?place wdt:P625?location . bd:serviceParam wikibase:cornerWest
            "Point(-74.028,40.705)"^^geo:wktLiteral . bd:serviceParam
            wikibase:cornerEast "Point(-73.975,40.712)"^^geo:wktLiteral .
            }
                }
                UNION
            {
                                    ?place wdt:P31 ?instance.
                        ?wikipediaUrl schema:about ?place. 
                        ?wikipediaUrl schema:isPartOf <https://en.wikipedia.org/>. 
              SERVICE wikibase:label { bd:serviceParam wikibase:language
            "[AUTO_LANGUAGE],en". } SERVICE wikibase:box {?place
            wdt:P625?location . bd:serviceParam wikibase:cornerWest
            "Point(-74.02,40.695)"^^geo:wktLiteral . bd:serviceParam
            wikibase:cornerEast "Point(-74,40.705)"^^geo:wktLiteral .
            }
            }
            UNION
            {
             ?place wdt:P31 ?instance.?wikipediaUrl
             schema:about?place.?wikipediaUrl schema:isPartOf
             <https://en.wikipedia.org/>. SERVICE wikibase:label
             {bd:serviceParam wikibase:language "[AUTO_LANGUAGE],en". } SERVICE
             wikibase:box {?place wdt:P625?location . bd:serviceParam
             wikibase:cornerWest "Point(-74.028,40.712)"^^geo:wktLiteral .
             bd:serviceParam wikibase:cornerEast
             "Point(-73.973,40.718)"^^geo:wktLiteral .
            }
                }
            UNION
            {
            ?place wdt:P31 ?instance.?wikipediaUrl
            schema:about?place.?wikipediaUrl schema:isPartOf
            <https://en.wikipedia.org/>. SERVICE wikibase:label {bd:serviceParam
            wikibase:language "[AUTO_LANGUAGE],en". } SERVICE wikibase:box
            {?place wdt:P625?location . bd:serviceParam wikibase:cornerWest
            "Point(-74.028,40.718)"^^geo:wktLiteral . bd:serviceParam
            wikibase:cornerEast "Point(-73.972,40.725)"^^geo:wktLiteral .
            }
            }
            UNION
            {
            ?place wdt:P31 ?instance.?wikipediaUrl
            schema:about?place.?wikipediaUrl schema:isPartOf
            <https://en.wikipedia.org/>. SERVICE wikibase:label {bd:serviceParam
            wikibase:language "[AUTO_LANGUAGE],en". } SERVICE wikibase:box
            {?place wdt:P625?location . bd:serviceParam wikibase:cornerWest
            "Point(-74.028,40.712)"^^geo:wktLiteral . bd:serviceParam
            wikibase:cornerEast "Point(-73.973,40.718)"^^geo:wktLiteral .
            }
            }
            UNION
            {
             ?place wdt:P31 ?instance.?wikipediaUrl
             schema:about?place.?wikipediaUrl schema:isPartOf
             <https://en.wikipedia.org/>. SERVICE wikibase:label
             {bd:serviceParam wikibase:language "[AUTO_LANGUAGE],en". } SERVICE
             wikibase:box {?place wdt:P625?location . bd:serviceParam
             wikibase:cornerWest "Point(-74.02,40.725)"^^geo:wktLiteral .
             bd:serviceParam wikibase:cornerEast
             "Point(-73.972,40.73)"^^geo:wktLiteral .
            }
            }

            }
            }
                FILTER (?instance  not in (wd:Q34442,wd:Q12042110,wd:Q124757,wd:Q79007,wd:Q18340514,wd:Q537127,wd:Q1311958,wd:Q124757, wd:Q25917154,  wd:Q1243306, wd:Q1570262, wd:Q811683, wd:Q744913) )
            }
            GROUP BY ?place ?placeLabel ?wikipediaUrl
                """,
                    """SELECT ?place ?placeLabel ?wikipediaUrl
            (GROUP_CONCAT(DISTINCT?location;separator=", ") AS ?point)   Where
            {{SELECT  ?place?placeLabel ?instance ?wikipediaUrl?location WHERE 
            {

            {
             ?place wdt:P31 ?instance.?wikipediaUrl
             schema:about?place.?wikipediaUrl schema:isPartOf
             <https://en.wikipedia.org/>. SERVICE wikibase:label
             {bd:serviceParam wikibase:language "[AUTO_LANGUAGE],en". } SERVICE
             wikibase:box {?place wdt:P625?location . bd:serviceParam
             wikibase:cornerWest "Point(-74.02,40.73)"^^geo:wktLiteral .
             bd:serviceParam wikibase:cornerEast
             "Point(-73.969,40.738)"^^geo:wktLiteral .
            }
            }
            UNION
            {
             ?place wdt:P31 ?instance.?wikipediaUrl
             schema:about?place.?wikipediaUrl schema:isPartOf
             <https://en.wikipedia.org/>. SERVICE wikibase:label
             {bd:serviceParam wikibase:language "[AUTO_LANGUAGE],en". } SERVICE
             wikibase:box {?place wdt:P625?location . bd:serviceParam
             wikibase:cornerWest "Point(-74.02,40.738)"^^geo:wktLiteral .
             bd:serviceParam wikibase:cornerEast
             "Point(-73.969,40.745)"^^geo:wktLiteral .
            }
            }
            UNION
            {
                                    ?place wdt:P31 ?instance.
                        ?wikipediaUrl schema:about ?place. 
                        ?wikipediaUrl schema:isPartOf <https://en.wikipedia.org/>.  SERVICE wikibase:label { bd:serviceParam
            wikibase:language "[AUTO_LANGUAGE],en". } SERVICE wikibase:box
            {?place wdt:P625 ?location . bd:serviceParam wikibase:cornerWest
            "Point(-74.013,40.745)"^^geo:wktLiteral . bd:serviceParam
            wikibase:cornerEast "Point(-73.963,40.752)"^^geo:wktLiteral .
            }
            }
            UNION
            {
                                    ?place wdt:P31 ?instance.
                        ?wikipediaUrl schema:about ?place. 
                        ?wikipediaUrl schema:isPartOf <https://en.wikipedia.org/>.  SERVICE wikibase:label { bd:serviceParam
            wikibase:language "[AUTO_LANGUAGE],en". } SERVICE wikibase:box
            {?place wdt:P625 ?location . bd:serviceParam wikibase:cornerWest
            "Point(-74.013,40.752)"^^geo:wktLiteral . bd:serviceParam
            wikibase:cornerEast "Point(-73.959,40.76)"^^geo:wktLiteral .
            }
            }
            UNION
            {
            ?place wdt:P31 ?instance.?wikipediaUrl
            schema:about?place.?wikipediaUrl schema:isPartOf
            <https://en.wikipedia.org/>. SERVICE wikibase:label {bd:serviceParam
            wikibase:language "[AUTO_LANGUAGE],en". } SERVICE wikibase:box
            {?place wdt:P625?location . bd:serviceParam wikibase:cornerWest
            "Point(-74.01,40.76)"^^geo:wktLiteral . bd:serviceParam
            wikibase:cornerEast "Point(-73.952,40.7645)"^^geo:wktLiteral .
            }
            }
            UNION
            {
              ?place wdt:P31 ?instance.?wikipediaUrl
              schema:about?place.?wikipediaUrl schema:isPartOf
              <https://en.wikipedia.org/>. 

             SERVICE wikibase:label { bd:serviceParam wikibase:language
            "[AUTO_LANGUAGE],en". } SERVICE wikibase:box {?place
            wdt:P625?location . bd:serviceParam wikibase:cornerWest
            "Point(-74,40.7645)"^^geo:wktLiteral . bd:serviceParam
            wikibase:cornerEast "Point(-73.946,40.772)"^^geo:wktLiteral .
            }
            }

            }
            }
                FILTER (?instance  not in (wd:Q34442,wd:Q12042110,wd:Q124757,wd:Q79007,wd:Q18340514,wd:Q537127,wd:Q1311958,wd:Q124757, wd:Q25917154,  wd:Q1243306, wd:Q1570262, wd:Q811683, wd:Q744913          ) )
            }
            GROUP BY ?place ?placeLabel ?wikipediaUrl"""

                    ]

_PITTSBURGH_QUERY = ["""SELECT ?place ?placeLabel ?wikipediaUrl
                    (GROUP_CONCAT(DISTINCT?location;separator=", ") AS ?point)
                    WHERE 
                    {
                    {
                        ?place wdt:P31 ?instance.
                        ?wikipediaUrl schema:about ?place. 
                        ?wikipediaUrl schema:isPartOf <https://en.wikipedia.org/>. 
                        SERVICE wikibase:label { bd:serviceParam wikibase:language "[AUTO_LANGUAGE],en". }
                        SERVICE wikibase:box {
                        ?place wdt:P625 ?location .
                        bd:serviceParam wikibase:cornerWest "Point(-80.035,40.425)"^^geo:wktLiteral .
                        bd:serviceParam wikibase:cornerEast "Point(-79.930,40.460)"^^geo:wktLiteral .
                        }
                    }
                    FILTER (?instance  not in
                    (wd:Q34442,wd:Q12042110,wd:Q124757,wd:Q79007,wd:Q18340514,wd:Q537127,wd:Q1311958,wd:Q124757,
                    wd:Q25917154,  wd:Q1243306, wd:Q1570262, wd:Q811683,
                    wd:Q744913          ) )
                    }
                    GROUP BY ?place ?placeLabel ?wikipediaUrl
                """]


def get_geofenced_wikidata_items(region: Text) -> Sequence[Dict]:
    '''Get Wikidata items for a specific area. 
    Arguments:
        region(Text): The area to query the Wikidata items.
    Returns:
        The Wikidata items found in the area.
    '''

    if region == "Pittsburgh":
        query = _PITTSBURGH_QUERY

    elif region == "Manhattan":
        query = _MANHATTAN_QUERY
    else:
        raise ValueError(f"{region} is not a supported region.")

    return query_api(query)


<<<<<<< HEAD
def query_api(query: Text) -> Sequence[Dict]:
    '''Get Wikidata query from . 
=======
def query_api(queries: Sequence[Text]) -> Dict[Sequence, Dict]:
    '''Query the Wikidata API. 
>>>>>>> 93e4f953
    Arguments:
        queries(Text): The list of queries to run on the Wikidata API.
    Returns:
        The Wikidata items found as a Dictionary of:
        (1) head lables - {'vars': ['place', 'placeLabel', 'wikipediaUrl', 'point']}
        (2) results- e.g., {'place': {'type': 'uri', 'value':
        'http://www.wikidata....y/Q3272426'}, 'placeLabel': {'type': 'literal',
        'value': 'Equitable Life Building', 'xml:lang': 'en'}, 'point': {'type':
        'literal', 'value': 'Point(-74.010555555 ...708333333)'}, 'wikipediaUrl':
        {'type': 'uri', 'value': 'https://en.wikipedia...Manhattan)'}}
    '''

    endpoint_url = "https://query.wikidata.org/sparql"

    user_agent = "WDQS-example Python/%s.%s" % (
        sys.version_info[0], sys.version_info[1])
    sparql = SPARQLWrapper(endpoint_url, agent=user_agent)
    sparql.setReturnFormat(JSON)
<<<<<<< HEAD
    return sparql.query().convert()["results"]["bindings"]
=======
    sparql.setQuery(queries[0])
    all_results = sparql.query().convert()

    for query in queries[1:]:
        sparql.setQuery(query)
        query_results = sparql.query().convert()
        all_results['results']['bindings'] += query_results['results']['bindings']

    return all_results
>>>>>>> 93e4f953
<|MERGE_RESOLUTION|>--- conflicted
+++ resolved
@@ -223,13 +223,8 @@
     return query_api(query)
 
 
-<<<<<<< HEAD
-def query_api(query: Text) -> Sequence[Dict]:
-    '''Get Wikidata query from . 
-=======
-def query_api(queries: Sequence[Text]) -> Dict[Sequence, Dict]:
+def query_api(queries: Sequence[Text]) -> Dict[Text, Dict]:
     '''Query the Wikidata API. 
->>>>>>> 93e4f953
     Arguments:
         queries(Text): The list of queries to run on the Wikidata API.
     Returns:
@@ -248,9 +243,6 @@
         sys.version_info[0], sys.version_info[1])
     sparql = SPARQLWrapper(endpoint_url, agent=user_agent)
     sparql.setReturnFormat(JSON)
-<<<<<<< HEAD
-    return sparql.query().convert()["results"]["bindings"]
-=======
     sparql.setQuery(queries[0])
     all_results = sparql.query().convert()
 
@@ -259,5 +251,4 @@
         query_results = sparql.query().convert()
         all_results['results']['bindings'] += query_results['results']['bindings']
 
-    return all_results
->>>>>>> 93e4f953
+    return all_results["results"]["bindings"]