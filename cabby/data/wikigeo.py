# coding=utf-8
# Copyright 2020 Google LLC
# Licensed under the Apache License, Version 2.0 (the "License");
# you may not use this file except in compliance with the License.
# You may obtain a copy of the License at
#
#     http://www.apache.org/licenses/LICENSE-2.0
#
# Unless required by applicable law or agreed to in writing, software
# distributed under the License is distributed on an "AS IS" BASIS,
# WITHOUT WARRANTIES OR CONDITIONS OF ANY KIND, either express or implied.
# See the License for the specific language governing permissions and
# limitations under the License.
'''Basic classes and functions for Wikigeo items.'''

import re
from typing import Text
from shapely.geometry.point import Point

import attr

<<<<<<< HEAD
VERSION = 0.17
=======
from cabby.data.wikidata import item as wdi
from cabby.data.wikipedia import item as wpi

VERSION = 0.15
>>>>>>> 9df69672

@attr.s
class WikigeoEntity:
  """Construct a Wikigeo sample.

  `pageid` is the Wikipedia page id.
  `text` is the Wikipedia content.
  `title` is the Wikipedia title.
  `ref_qid` is the Wikidata id assigned to this entity.
  `ref_pageid` is the Wikipedia page id assigned to this entity.
  `ref_title` is the refrenced Wikipedia page title.    
  `ref_point` is the refrenced Wikidata location.    
  `ref_instance` is the refrenced Wikidata instance property.    
  `sample_type` there are 4 types: (1) Wikipedia_page; (2) Wikipedia_backlink; (3) Wikidata; (4) OSM.    
  `version` the version WikiGeo sample.    

  """
  pageid: int = attr.ib()
  text: Text = attr.ib()
  title: Text = attr.ib()
  ref_qid: Text = attr.ib()
  ref_pageid: int = attr.ib()
  ref_title: Text = attr.ib()
  ref_point: Point = attr.ib()
  ref_instance: Text = attr.ib()
  sample_type: Text = attr.ib()
  version: int = attr.ib(init=False)

  def __attrs_post_init__(self):
    # The QID is the part of the URL that comes after the last / character.
    self.ref_point = text_from_point(self.ref_point)
    self.version = VERSION

  @classmethod
  def from_wiki_items(
    cls, 
    wikipedia: wpi.WikipediaEntity, 
    wikipedia_ref: wpi.WikipediaEntity, 
    wikidata_ref: wdi.WikidataEntity, 
    wikipedia_type: str):
    """Construct an Entity from the Wikipedia and Wikidata entities."""
    return WikigeoEntity(
      wikipedia.pageid,
      wikipedia.text,
      wikipedia.title,
      wikidata_ref.qid,
      wikipedia_ref.pageid,
      str(wikipedia_ref.title),
      wikidata_ref.location,
      wikidata_ref.instance,
      wikipedia_type)
  
  @classmethod
  def from_wikidata(cls, result):
    """Construct an Entity from the Wikidata entity."""
    return WikigeoEntity(
      -1,
      result.text,
      result.title,
      result.qid,
      -1,
      str(result.title),
      result.location,
      result.instance,
      "Wikidata")

  @classmethod
  def from_osm(cls, result):
    """Construct an Entity from an osm entity."""
    return WikigeoEntity(
      result.osmid,
      result.text,
      result.name,
      str(result.qid),
      result.osmid,
      str(result.name),
      result.point,
      "",
      "OSM")

def text_from_point(point: Point) -> Text:
  '''Convert a Point into a tuple, with latitude as first element, and longitude as second.
  Arguments:
    point(Point): A lat-lng point.
  Returns:
    A lat-lng text.
  '''

  return "({0}, {1})".format(point.y, point.x)<|MERGE_RESOLUTION|>--- conflicted
+++ resolved
@@ -19,14 +19,10 @@
 
 import attr
 
-<<<<<<< HEAD
-VERSION = 0.17
-=======
 from cabby.data.wikidata import item as wdi
 from cabby.data.wikipedia import item as wpi
 
-VERSION = 0.15
->>>>>>> 9df69672
+VERSION = 0.17
 
 @attr.s
 class WikigeoEntity:
