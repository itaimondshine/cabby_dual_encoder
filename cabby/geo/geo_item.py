--- conflicted
+++ resolved
@@ -79,10 +79,7 @@
     """Reformat a GeoLandmark into an RVS style."""
     centroid = util.tuple_from_point(
       self.geometry.centroid) if self.geometry else None
-<<<<<<< HEAD
-=======
 
->>>>>>> 1c5db9b5
     return [
       self.landmark_type,
       self.osmid,
