
# coding=utf-8
# Copyright 2020 Google LLC
# Licensed under the Apache License, Version 2.0 (the "License");
# you may not use this file except in compliance with the License.
# You may obtain a copy of the License at
#
#     http://www.apache.org/licenses/LICENSE-2.0
#
# Unless required by applicable law or agreed to in writing, software
# distributed under the License is distributed on an "AS IS" BASIS,
# WITHOUT WARRANTIES OR CONDITIONS OF ANY KIND, either express or implied.
# See the License for the specific language governing permissions and
# limitations under the License.

'''Library to support sampling points, creating routes between them and pivots
along the path and near the goal.'''

from geopandas import GeoDataFrame
import geopandas as gpd
import json
import pandas as pd
import networkx as nx
import osmnx as ox
import os
from random import sample
from shapely.geometry import box, mapping, LineString
from shapely.geometry.polygon import Polygon, LinearRing
from shapely.geometry.point import Point
from shapely import geometry
import sys
from typing import Tuple, Sequence, Optional, Dict, Text, Any

from cabby.geo import util
from cabby.geo import geo_item
from cabby.geo.map_processing import map_structure
from cabby.rvs import item

<<<<<<< HEAD

=======
>>>>>>> c39a0b82
OSM_CRS = 32633 # UTM Zones (North).
_Geo_DataFrame_Driver = "GPKG"

def compute_route(start_point: Point, end_point: Point, graph: nx.MultiDiGraph,
                  nodes: GeoDataFrame) -> Optional[GeoDataFrame]:
    '''Returns the shortest path between a starting and end point.
    Arguments:
      start_point(Point): The lat-lng point of the origin point.
      end_point(Point): The lat-lng point of the destination point.
      graph(nx.MultiDiGraph): The directed graph class that stores multiedges.
      nodes(GeoDataFrame): The GeoDataFrame of graph nodes.
    Returns:
      A sequence of Points which construct the geometry of the path.
    '''

    # Get closest nodes to points.
    orig = ox.get_nearest_node(graph, util.tuple_from_point(start_point))
    dest = ox.get_nearest_node(graph, util.tuple_from_point(end_point))

    # Get shortest route.
    try:
        route = nx.shortest_path(graph, orig, dest, 'length')
    except:
        print("No route found for the start and end points.")
        return None
    route_nodes = nodes[nodes['osmid'].isin(route)]

    # Create the dictionary that defines the order for sorting according to
    # route order.
    sorterIndex = dict(zip(route, range(len(route))))

    # Generate a rank column that will be used to sort
    # the dataframe numerically
    route_nodes['sort'] = route_nodes['osmid'].map(sorterIndex)

    route_nodes = route_nodes.sort_values(['sort'])

    return route_nodes


def get_end_poi(map: map_structure.Map) -> Optional[Dict[Text, Any]]:
    '''Returns the a random POI.
    Arguments:
      map: The map of a specific region.
    Returns:
      A single POI.
    '''

    # Filter large POI.
    small_poi = map.poi[map.poi['cellids'].str.len() <= 4]

    if small_poi.shape[0] == 0:
        return None

    # Pick random POI.
    poi = small_poi.sample(1).to_dict('records')[0]

    return poi


def get_start_poi(map: map_structure.Map, end_point: GeoDataFrame) -> \
        Optional[Dict]:
    '''Returns the a random POI within distance of a given POI.
    Arguments:
      map: The map of a specific region.
      end_point: The POI to which the picked POI should be within distance
      range.
    Returns:
      A single POI.
    '''

    dist = map.poi['centroid'].apply(
        lambda x: util.get_distance_km(end_point['centroid'], x))

    # Get closest nodes to points.
    dest = ox.get_nearest_node(
        map.nx_graph, util.tuple_from_point(end_point['centroid']))

    # Find nodes whithin 2000 meter path distance.
    outer_circle_graph = ox.truncate.truncate_graph_dist(
        map.nx_graph, dest, max_dist=2000, weight='length')

    # Get graph that is too close (less than 400 meter path distance)
    inner_circle_graph = ox.truncate.truncate_graph_dist(
        map.nx_graph, dest, max_dist=400, weight='length')

    outer_circle_graph_osmid = list(outer_circle_graph.nodes.keys())
    inner_circle_graph_osmid = list(inner_circle_graph.nodes.keys())

    osmid_in_range = [
        osmid for osmid in outer_circle_graph_osmid if osmid not in
        inner_circle_graph_osmid]

    poi_in_ring = map.poi[map.poi['node'].isin(osmid_in_range)]

    # Filter large POI.
    small_poi = poi_in_ring[poi_in_ring['cellids'].str.len() <= 4]

    if small_poi.shape[0] == 0:
        return None

    # Pick random POI.
    start_point = small_poi.sample(1).to_dict('records')[0]

    return start_point


def get_landmark_if_tag_exists(gdf: GeoDataFrame, tag: Text, main_tag:
                               Text, alt_main_tag: Text) -> GeoDataFrame:
    '''Check if tag exists, set main tag name and choose pivot.
    Arguments:
      gdf: The set of landmarks.
      tag: tag to check if exists.
      main_tag: the tag that should be set as the main tag.
    Returns:
      A single landmark.
    '''
    candidate_landmarks = gdf.columns
    if tag in candidate_landmarks:
        pivots = gdf[gdf[tag].notnull()]
        if pivots.shape[0]:
            pivots = gdf[gdf[main_tag].notnull()]
            if main_tag in candidate_landmarks and pivots.shape[0]:
                pivots = pivots.assign(main_tag=pivots[main_tag])
                return pivots.sample(1)
            pivots = gdf[gdf[alt_main_tag].notnull()]
            if alt_main_tag in candidate_landmarks and pivots.shape[0]:
                pivots = pivots.assign(main_tag=pivots[alt_main_tag])
                return pivots.sample(1)
    return None


def pick_prominent_pivot(df_pivots: GeoDataFrame) -> Optional[GeoDataFrame]:
    '''Select a landmark from a set of landmarks by priority.
    Arguments:
      df_pivots: The set of landmarks.
    Returns:
      A single landmark.
    '''

    tag_pairs = [('wikipedia', 'amenity'), ('wikidata', 'amenity'),
                 ('brand', 'brand'), ('tourism', 'tourism'),
                 ('tourism', 'tourism'), ('amenity', 'amenity'), ('shop', 'shop')
                 ]

    pivot = None

    for main_tag, named_tag in tag_pairs:
        pivot = get_landmark_if_tag_exists(df_pivots, main_tag, 'name',
                                           named_tag)
        if pivot is not None:
            if isinstance(pivot['geometry'], Point):
                pivot['centroid'] = pivot['geometry']
            else:
                pivot=pivot.set_crs(epsg=OSM_CRS, allow_override=True)
                pivot['centroid'] = pivot['geometry'].centroid
            return pivot.to_dict('records')[0]

    return pivot

<<<<<<< HEAD
  # Pick random POI.
  start_point = small_poi.sample(1).to_dict('records')[0]

  return start_point


def get_landmark_if_tag_exists(gdf: GeoDataFrame, tag: Text,
                 main_tag: Text,
                 alt_main_tag: Text) -> GeoDataFrame:
  '''Check if tag exists, set main tag name and choose pivot.
  Arguments:
    gdf: The set of landmarks.
    tag: tag to check if exists.
    main_tag: the tag that should be set as the main tag.
  Returns:
    A single landmark.
  '''
  candidate_landmarks = gdf.columns
  if tag in candidate_landmarks:
    pivots = gdf[gdf[tag].notnull()]
    if pivots.shape[0]:
      pivots = gdf[gdf[main_tag].notnull()]
      if main_tag in candidate_landmarks and pivots.shape[0]:
        pivots = pivots.assign(main_tag=pivots[main_tag])
        return pivots.sample(1)
      pivots = gdf[gdf[alt_main_tag].notnull()]
      if alt_main_tag in candidate_landmarks and pivots.shape[0]:
        pivots = pivots.assign(main_tag=pivots[alt_main_tag])
        return pivots.sample(1)
  return None


def pick_prominent_pivot(df_pivots: GeoDataFrame) -> Optional[Dict[Text, Any]]:
  '''Select a landmark from a set of landmarks by priority.
  Arguments:
    df_pivots: The set of landmarks.
  Returns:
    A single landmark.
  '''

  tag_pairs = [('wikipedia', 'amenity'), ('wikidata', 'amenity'),
         ('brand', 'brand'), ('tourism', 'tourism'),
         ('tourism', 'tourism'), ('amenity', 'amenity'),
         ('shop', 'shop')
        ]

  pivot = None

  for main_tag, named_tag in tag_pairs:
    pivot = get_landmark_if_tag_exists(df_pivots, main_tag, 'name',
                       named_tag)
    if pivot is not None:
      if pivot['geometry'] is None:
          pivot['centroid'] = Point()
      elif isinstance(pivot['geometry'], Point):
        pivot['centroid'] = pivot['geometry']
      else:
        pivot=pivot.set_crs(epsg=OSM_CRS, allow_override=True)
        pivot['centroid'] = pivot['geometry'].centroid
      return pivot.to_dict('records')[0]

  return pivot
=======
>>>>>>> c39a0b82

def get_pivot_near_goal(map: map_structure.Map, end_point: GeoDataFrame) -> \
    Optional[Dict[Text, Any]]:
    '''Return a picked landmark near the end_point.
    Arguments:
      map: The map of a specific region.
      end_point: The goal location.
    Returns:
      A single landmark near the goal location.
    '''
    try:
        tags = {'name': True, 'wikidata': True,
                'amenity': True, 'shop': True, 'tourism': True}
        poi = ox.pois.pois_from_point(util.tuple_from_point(
            end_point['centroid']), tags=tags, dist=40)

        # Remove streets and roads.
        poi = poi[poi['highway'].isnull()]

    except Exception as e:
        print(e)
        return None

    # Remove the endpoint.
    nearby_poi = poi[poi['osmid'] != end_point['osmid']]

    prominent_poi = pick_prominent_pivot(nearby_poi)

    return prominent_poi


def get_pivot_along_route(
        route: GeoDataFrame, map: map_structure.Map) -> \
        Optional[Dict[Text, Any]]:
    '''Return a picked landmark on a given route.
    Arguments:
      route: The route along which a landmark will be chosen.
      map: The map of a specific region.
    Returns:
      A single landmark. '''

    # Get POI along the route.
    points_route = route['geometry'].tolist()

<<<<<<< HEAD
def get_pivot_beyond_goal(map: map_structure.Map, 
end_point: GeoDataFrame, route: GeoDataFrame) -> Optional[Dict[Text, Any]]:
  '''Return a picked landmark on a given route.
  Arguments:
    map: The map of a specific region.
    end_point: The goal location.
    route: The route along which a landmark will be chosen.
  Returns:
    A single landmark. '''
=======
    try:
        poly = Polygon(points_route).buffer(0.0001)
        bounds = poly.bounds
        bounding_box = box(bounds[0], bounds[1], bounds[2], bounds[3])
        tags = {'wikipedia': True, 'wikidata': True, 'brand': True,
                'tourism': True, 'amenity': True, 'shop': True, 'name': True}
        df_pivots = ox.pois.pois_from_polygon(bounding_box, tags=tags)
>>>>>>> c39a0b82

        # Polygon along the route.
        df_pivots = df_pivots[df_pivots['geometry'].intersects(poly)]

        # Remove streets.
        df_pivots = df_pivots[(df_pivots['highway'].isnull())]
    except Exception as e:
        print(e)
        return None

<<<<<<< HEAD
  street_beyond_route = map.edges[(map.edges['u'] == last_node_in_route
                   ['osmid']) & 
                   (map.edges['v'] == before_last_node_in_route['osmid'])]
=======
    main_pivot = pick_prominent_pivot(df_pivots)
    return main_pivot
>>>>>>> c39a0b82


def get_pivot_beyond_goal(map: map_structure.Map,
    end_point: GeoDataFrame, route: GeoDataFrame) -> Optional[Dict[Text, Any]]:
    '''Return a picked landmark on a given route.
    Arguments:
      map: The map of a specific region.
      end_point: The goal location.
      route: The route along which a landmark will be chosen.
    Returns:
      A single landmark. '''

    if route.shape[0] < 2:
        # Return Empty.
        return GeoDataFrame(index=[0], columns=map.nodes.columns).iloc[0]

    last_node_in_route = route.iloc[-1]
    before_last_node_in_route = route.iloc[-2]

    street_beyond_route = map.edges[
                        (map.edges['u'] == last_node_in_route['osmid'])
                        & (map.edges['v'] == before_last_node_in_route['osmid'])
                        ]

    street_beyond_osmid = street_beyond_route['osmid'].iloc[0]

    try:
        # Change OSMID to key
        segment_beyond_path = ((last_node_in_route['osmid'] == map.edges['u']) 
        & (before_last_node_in_route['osmid'] != map.edges['v']))

        last_line = map.edges[(map.edges['osmid'] == street_beyond_osmid)
                    & segment_beyond_path]

        if last_line.shape[0] == 0:
            # Return Empty.
            return GeoDataFrame(index=[0], columns=route.columns).iloc[0]

        last_line_max = last_line[last_line['length'] ==
                                  last_line['length'].max()].iloc[0]

        poly = last_line_max['geometry'].buffer(0.0001)
        bounds = poly.bounds
        bounding_box = box(bounds[0], bounds[1], bounds[2], bounds[3])
        df_pivots = ox.pois.pois_from_polygon(
            bounding_box, tags={"name": True})

        # Remove streets.
        df_pivots = df_pivots[(df_pivots['highway'].isnull())]

<<<<<<< HEAD
    df_pivots = df_pivots[df_pivots.apply(lambda x: not poly_route_with_end.
                        contains(x) if isinstance(
                          x, Point) 
                          else not x['geometry'].intersects(poly_route_with_end),
                        axis=1)]
=======
        # Remove invalid geometry.
        df_pivots = df_pivots[(df_pivots['geometry'].is_valid)]
>>>>>>> c39a0b82

        # Remove the route area.

        points_route = route['geometry'].tolist()

        poly_route = Polygon(points_route).buffer(0.0001)

        route_endpoint_points = [last_node_in_route["geometry"],
                      end_point['centroid'], last_node_in_route["geometry"]]

        route_to_endpoint = Polygon(route_endpoint_points).buffer(0.0001)

        poly_route_with_end = poly_route.union(route_to_endpoint)

        df_pivots = df_pivots[df_pivots.apply(lambda x: 
                  not util.check_if_geometry_in_polygon(x, poly_route_with_end),
                  axis=1)]

    except Exception as e:
        print(e)
        # Return Empty.
        return GeoDataFrame(index=[0], columns=route.columns).iloc[0]

    if df_pivots.shape[0] == 0:
        # Return Empty.
        return GeoDataFrame(index=[0], columns=route.columns).iloc[0]

    beyond_pivot=pick_prominent_pivot(df_pivots)

    if beyond_pivot is None:
        # Return Empty.
        return GeoDataFrame(index=[0], columns=route.columns).iloc[0]

    return beyond_pivot


def get_pivots(route: GeoDataFrame, map: map_structure.Map, end_point:
               GeoDataFrame) -> Optional[Tuple[Dict, Dict, Dict]]:
    '''Return a picked landmark on a given route.
    Arguments:
      route: The route along which a landmark will be chosen.
      map: The map of a specific region.
      end_point: The goal location.
    Returns:
      A single landmark.
    '''

    # Get pivot along the goal location.
    main_pivot=get_pivot_along_route(route, map)

    # Get pivot near the goal location.
    near_pivot=get_pivot_near_goal(map, end_point)

    if main_pivot is None or near_pivot is None:
        return None

    # Get pivot located past the goal location and beyond the route.
    beyond_pivot=get_pivot_beyond_goal(map, end_point, route)

    return main_pivot, near_pivot, beyond_pivot


def get_cardinal_direction(start_point: Point, end_point: Point) -> Text:
    '''Calculate the cardinal direction between start and and points.
    Arguments:
      start_point: The starting point.
      end_point: The end point.
    Returns:
      A cardinal direction.
    '''
    azim=util.get_bearing(start_point['centroid'], end_point['centroid'])
    if azim < 10 or azim > 350:
        cardinal='North'
    elif azim < 80:
        cardinal='North-East'
    elif azim > 280:
        cardinal='North-West'
    elif azim < 100:
        cardinal='West'
    elif azim < 170:
        cardinal='South-East'
    elif azim < 190:
        cardinal='South'
    elif azim < 260:
        cardinal='South-West'
    else:  # azim < 280:
        cardinal='West'
    return cardinal


def get_points_and_route(map: map_structure.Map) -> Optional[item.RVSPath]:
    '''Sample start and end point, a pivot landmark and route.
    Arguments:
      map: The map of a specific region.
    Returns:
      A start and end point, a pivot landmark and route.
    '''

    # Select end point.
    end_point=get_end_poi(map)
    if end_point is None:
        return None

    # Select start point.
    start_point=get_start_poi(map, end_point)
    if start_point is None:
        return None

    # Compute route between start and end points.
    route=compute_route(
        start_point['centroid'], end_point['centroid'], map.nx_graph, map.nodes)
    if route is None:
        return None

    # Select pivots.
    result=get_pivots(route, map, end_point)
    if result is None:
        return None
    main_pivot, near_pivot, beyond_pivot=result

    # Get cardinal direction.
    cardinal_direction=get_cardinal_direction(start_point, end_point)

    rvs_path_entity=item.RVSPath.from_points_route_pivots(start_point,
                                                            end_point, route,
                                                            main_pivot,
                                                            near_pivot,
                                                            beyond_pivot,
                                                            cardinal_direction)

    return rvs_path_entity


def get_single_sample(map: map_structure.Map) -> Optional[geo_item.
                                                          GeoEntity]:
    '''Sample start and end point, a pivot landmark and route and save to file.
    Arguments:
      map: The map of a specific region.
    Returns:
      A start and end point, a pivot landmark and route.
    '''
    rvs_path_entity=get_points_and_route(map)
    if rvs_path_entity is None:
        return None

    gdf_tags_start=gpd.GeoDataFrame({'end': rvs_path_entity.end_point['name'],
                                       'start': rvs_path_entity.start_point['name'],
                                       'main_pivot': rvs_path_entity.main_pivot['main_tag'],
                                       'near_pivot': rvs_path_entity.near_pivot['main_tag'],
                                       'beyond_pivot': rvs_path_entity.beyond_pivot['main_tag'],
                                       'instruction': rvs_path_entity.instruction},
                                       index=[0])

    gdf_tags_start['geometry']=rvs_path_entity.start_point['centroid']

    gdf_end=gpd.GeoDataFrame(
        geometry=[rvs_path_entity.end_point['centroid']])

    gdf_main_pivot=gpd.GeoDataFrame(geometry=[rvs_path_entity.main_pivot
                                                ['centroid']])

    gdf_near_pivot=gpd.GeoDataFrame(geometry=[rvs_path_entity.near_pivot
                                                ['centroid']])

    gdf_beyond_pivot=gpd.GeoDataFrame(geometry=[rvs_path_entity.beyond_pivot
                                                  ['centroid']])

    gdf_route=gpd.GeoDataFrame(
        geometry=[Polygon(rvs_path_entity.route['geometry'].tolist())])

<<<<<<< HEAD
  geo_entity = geo_item.GeoEntity.from_points_route_pivots(
    gdf_tags_start, gdf_end, gdf_route, gdf_main_pivot, 
    gdf_near_pivot, gdf_beyond_pivot)
=======
    geo_entity=geo_item.GeoEntity.from_points_route_pivots(
        gdf_tags_start, gdf_end, gdf_route, gdf_main_pivot, gdf_near_pivot, gdf_beyond_pivot)
>>>>>>> c39a0b82

    return geo_entity


def generate_and_save_rvs_routes(path: Text, map: map_structure.Map, n_samples:
                                 int):
    '''Sample start and end point, a pivot landmark and route and save to file.
    Arguments:
      path: The path to which the data will be appended.
      map: The map of a specific region.
      n_samples: the max number of samples to generate.
    '''
    gdf_start_list=gpd.GeoDataFrame(
        columns=["start", "end", "main_pivot", "near_pivot", "instruction",
                 "geometry"])

    gdf_end_list=gpd.GeoDataFrame(columns=["geometry"])
    gdf_route_list=gpd.GeoDataFrame(columns=["geometry"])
    gdf_main_list=gpd.GeoDataFrame(columns=["geometry"])
    gdf_near_list=gpd.GeoDataFrame(columns=["geometry"])
    gdf_beyond_list=gpd.GeoDataFrame(columns=["geometry"])

    counter=0
    while counter < n_samples:
        entity=get_single_sample(map)
        if entity is None:
            continue
        counter += 1
        gdf_start_list=gdf_start_list.append(entity.tags_start,
                                               ignore_index=True)
        gdf_end_list=gdf_end_list.append(entity.end, ignore_index=True)
        gdf_route_list=gdf_route_list.append(entity.route,
                                               ignore_index=True)
        gdf_main_list=gdf_main_list.append(entity.main_pivot,
                                             ignore_index=True)
        gdf_near_list=gdf_near_list.append(entity.near_pivot,
                                             ignore_index=True)
        gdf_beyond_list=gdf_beyond_list.append(entity.beyond_pivot,
                                                 ignore_index=True)

    if gdf_start_list.shape[0] == 0:
        return None

    gdf_start_list.to_file(path, layer='start', driver=_Geo_DataFrame_Driver)
    gdf_end_list.to_file(path, layer='end', driver=_Geo_DataFrame_Driver)
    gdf_route_list.to_file(path, layer='route', driver=_Geo_DataFrame_Driver)
    gdf_main_list.to_file(path, layer='main', driver=_Geo_DataFrame_Driver)
    gdf_near_list.to_file(path, layer='near', driver=_Geo_DataFrame_Driver)
    gdf_beyond_list.to_file(path, layer='beyond', driver=_Geo_DataFrame_Driver)



def read_instructions(path: Text):
  '''Read a geodata file and print instruction.'''
  if not os.path.exists(path):
    return None
  start = gpd.read_file(path, layer='start')
  end = gpd.read_file(path, layer='end')
  route = gpd.read_file(path, layer='route')
  main = gpd.read_file(path, layer='main')
  near = gpd.read_file(path, layer='near')
  beyond = gpd.read_file(path, layer='beyond')

  entities = [] 
  for index in range(beyond.shape[0]):
    entity = geo_item.GeoEntity.from_points_route_pivots(
      start.iloc[index], end.iloc[index], route.iloc[index], 
      main.iloc[index], near.iloc[index], beyond.iloc[index])
    entities.append(entity)

  return entities


def print_instructions(path: Text):
    '''Read a geodata file and print instruction.'''
    if not os.path.exists(path):
        return None
    start=gpd.read_file(path, layer='start')
    print('\n'.join(start['instruction'].values))<|MERGE_RESOLUTION|>--- conflicted
+++ resolved
@@ -1,4 +1,3 @@
-
 # coding=utf-8
 # Copyright 2020 Google LLC
 # Licensed under the Apache License, Version 2.0 (the "License");
@@ -36,12 +35,9 @@
 from cabby.geo.map_processing import map_structure
 from cabby.rvs import item
 
-<<<<<<< HEAD
-
-=======
->>>>>>> c39a0b82
 OSM_CRS = 32633 # UTM Zones (North).
 _Geo_DataFrame_Driver = "GPKG"
+
 
 def compute_route(start_point: Point, end_point: Point, graph: nx.MultiDiGraph,
                   nodes: GeoDataFrame) -> Optional[GeoDataFrame]:
@@ -200,71 +196,6 @@
 
     return pivot
 
-<<<<<<< HEAD
-  # Pick random POI.
-  start_point = small_poi.sample(1).to_dict('records')[0]
-
-  return start_point
-
-
-def get_landmark_if_tag_exists(gdf: GeoDataFrame, tag: Text,
-                 main_tag: Text,
-                 alt_main_tag: Text) -> GeoDataFrame:
-  '''Check if tag exists, set main tag name and choose pivot.
-  Arguments:
-    gdf: The set of landmarks.
-    tag: tag to check if exists.
-    main_tag: the tag that should be set as the main tag.
-  Returns:
-    A single landmark.
-  '''
-  candidate_landmarks = gdf.columns
-  if tag in candidate_landmarks:
-    pivots = gdf[gdf[tag].notnull()]
-    if pivots.shape[0]:
-      pivots = gdf[gdf[main_tag].notnull()]
-      if main_tag in candidate_landmarks and pivots.shape[0]:
-        pivots = pivots.assign(main_tag=pivots[main_tag])
-        return pivots.sample(1)
-      pivots = gdf[gdf[alt_main_tag].notnull()]
-      if alt_main_tag in candidate_landmarks and pivots.shape[0]:
-        pivots = pivots.assign(main_tag=pivots[alt_main_tag])
-        return pivots.sample(1)
-  return None
-
-
-def pick_prominent_pivot(df_pivots: GeoDataFrame) -> Optional[Dict[Text, Any]]:
-  '''Select a landmark from a set of landmarks by priority.
-  Arguments:
-    df_pivots: The set of landmarks.
-  Returns:
-    A single landmark.
-  '''
-
-  tag_pairs = [('wikipedia', 'amenity'), ('wikidata', 'amenity'),
-         ('brand', 'brand'), ('tourism', 'tourism'),
-         ('tourism', 'tourism'), ('amenity', 'amenity'),
-         ('shop', 'shop')
-        ]
-
-  pivot = None
-
-  for main_tag, named_tag in tag_pairs:
-    pivot = get_landmark_if_tag_exists(df_pivots, main_tag, 'name',
-                       named_tag)
-    if pivot is not None:
-      if pivot['geometry'] is None:
-          pivot['centroid'] = Point()
-      elif isinstance(pivot['geometry'], Point):
-        pivot['centroid'] = pivot['geometry']
-      else:
-        pivot=pivot.set_crs(epsg=OSM_CRS, allow_override=True)
-        pivot['centroid'] = pivot['geometry'].centroid
-      return pivot.to_dict('records')[0]
-
-  return pivot
-=======
->>>>>>> c39a0b82
 
 def get_pivot_near_goal(map: map_structure.Map, end_point: GeoDataFrame) -> \
     Optional[Dict[Text, Any]]:
@@ -309,17 +240,6 @@
     # Get POI along the route.
     points_route = route['geometry'].tolist()
 
-<<<<<<< HEAD
-def get_pivot_beyond_goal(map: map_structure.Map, 
-end_point: GeoDataFrame, route: GeoDataFrame) -> Optional[Dict[Text, Any]]:
-  '''Return a picked landmark on a given route.
-  Arguments:
-    map: The map of a specific region.
-    end_point: The goal location.
-    route: The route along which a landmark will be chosen.
-  Returns:
-    A single landmark. '''
-=======
     try:
         poly = Polygon(points_route).buffer(0.0001)
         bounds = poly.bounds
@@ -327,7 +247,6 @@
         tags = {'wikipedia': True, 'wikidata': True, 'brand': True,
                 'tourism': True, 'amenity': True, 'shop': True, 'name': True}
         df_pivots = ox.pois.pois_from_polygon(bounding_box, tags=tags)
->>>>>>> c39a0b82
 
         # Polygon along the route.
         df_pivots = df_pivots[df_pivots['geometry'].intersects(poly)]
@@ -338,14 +257,8 @@
         print(e)
         return None
 
-<<<<<<< HEAD
-  street_beyond_route = map.edges[(map.edges['u'] == last_node_in_route
-                   ['osmid']) & 
-                   (map.edges['v'] == before_last_node_in_route['osmid'])]
-=======
     main_pivot = pick_prominent_pivot(df_pivots)
     return main_pivot
->>>>>>> c39a0b82
 
 
 def get_pivot_beyond_goal(map: map_structure.Map,
@@ -396,16 +309,8 @@
         # Remove streets.
         df_pivots = df_pivots[(df_pivots['highway'].isnull())]
 
-<<<<<<< HEAD
-    df_pivots = df_pivots[df_pivots.apply(lambda x: not poly_route_with_end.
-                        contains(x) if isinstance(
-                          x, Point) 
-                          else not x['geometry'].intersects(poly_route_with_end),
-                        axis=1)]
-=======
         # Remove invalid geometry.
         df_pivots = df_pivots[(df_pivots['geometry'].is_valid)]
->>>>>>> c39a0b82
 
         # Remove the route area.
 
@@ -576,14 +481,8 @@
     gdf_route=gpd.GeoDataFrame(
         geometry=[Polygon(rvs_path_entity.route['geometry'].tolist())])
 
-<<<<<<< HEAD
-  geo_entity = geo_item.GeoEntity.from_points_route_pivots(
-    gdf_tags_start, gdf_end, gdf_route, gdf_main_pivot, 
-    gdf_near_pivot, gdf_beyond_pivot)
-=======
     geo_entity=geo_item.GeoEntity.from_points_route_pivots(
         gdf_tags_start, gdf_end, gdf_route, gdf_main_pivot, gdf_near_pivot, gdf_beyond_pivot)
->>>>>>> c39a0b82
 
     return geo_entity
 
@@ -658,8 +557,8 @@
 
 
 def print_instructions(path: Text):
-    '''Read a geodata file and print instruction.'''
-    if not os.path.exists(path):
-        return None
-    start=gpd.read_file(path, layer='start')
-    print('\n'.join(start['instruction'].values))+  '''Read a geodata file and print instruction.'''
+  if not os.path.exists(path):
+    return None
+  start = gpd.read_file(path, layer='start')
+  print('\n'.join(start['instruction'].values))