package(
    default_visibility = ["//visibility:public"],
)

py_library(
    name = 'walk',
    srcs = ['walk.py'],
    deps = [
        ':util',
        'geo_item',
        '//cabby/rvs:item',
        '//cabby/geo/map_processing:map_structure',
        '//cabby/geo:regions'

    ],

)


py_library(
    name = 'geo_item',
    srcs = ['geo_item.py'],
)


py_library(
    name = 'util',
    srcs = ['util.py'],
)

py_library(
    name = 'regions',
    srcs = ['regions.py'],
)

py_test(
    name = "walk_test",
    srcs = ["walk_test.py"],
    python_version = "PY3",
    deps = [
        '//cabby/rvs:item',
        ":walk",
        ':geo_item',
        "//cabby/geo/map_processing:map_structure",
        '//cabby/geo:regions'
    ],
		
)

py_library(
    name = 'directions',
    srcs = ['directions.py'],
    deps = [
        ':walk',
        ':util',
        ':geo_item',
        "//cabby:logger",
        "//cabby/geo/map_processing:map_structure",
        ],
)

py_binary(
<<<<<<< HEAD
=======
    name = 'geo_computation',
    main = 'geo_computation.py',
    srcs = ['geo_computation.py'],
    deps = [
        ':walk',
        ':util',
        '//cabby/rvs:item',
        "//cabby:logger"
        ],   
)

py_binary(
>>>>>>> 145d28a3
    name = 'sample_poi',
    main = 'sample_poi.py',
    srcs = ['sample_poi.py'],
    deps = [
        ':walk',
        ':util',
        '//cabby/rvs:item',
        "//cabby:logger",
        '//cabby/geo:regions'
        ],
)<|MERGE_RESOLUTION|>--- conflicted
+++ resolved
@@ -60,21 +60,6 @@
 )
 
 py_binary(
-<<<<<<< HEAD
-=======
-    name = 'geo_computation',
-    main = 'geo_computation.py',
-    srcs = ['geo_computation.py'],
-    deps = [
-        ':walk',
-        ':util',
-        '//cabby/rvs:item',
-        "//cabby:logger"
-        ],   
-)
-
-py_binary(
->>>>>>> 145d28a3
     name = 'sample_poi',
     main = 'sample_poi.py',
     srcs = ['sample_poi.py'],
