--- conflicted
+++ resolved
@@ -19,10 +19,7 @@
 import os
 import pandas as pd
 import sys
-<<<<<<< HEAD
-=======
-import swifter
->>>>>>> 145d28a3
+
 import torch
 import transformers
 from transformers import DistilBertTokenizerFast
