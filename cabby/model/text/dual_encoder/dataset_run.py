--- conflicted
+++ resolved
@@ -27,8 +27,8 @@
 from cabby.geo import regions
 from cabby.model.text.dual_encoder import dataset_item
 
+tokenizer = DistilBertTokenizerFast.from_pretrained('distilbert-base-uncased')
 
-<<<<<<< HEAD
 CELLID_DIM = 64
 
 
@@ -101,8 +101,6 @@
 
   def __len__(self):
     return len(self.cellids)
-=======
->>>>>>> 4138a2e6
 
 
 def create_dataset(
