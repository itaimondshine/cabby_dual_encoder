--- conflicted
+++ resolved
@@ -160,10 +160,6 @@
     self.is_path = is_path
     self.is_warmup_start_end = is_warmup_start_end
     self.is_warmup_ner_landmarks = is_warmup_ner_landmarks
-<<<<<<< HEAD
-
-=======
->>>>>>> 5a7d15db
 
     self.max_size = len(str(len(label_to_cellid)))
 
