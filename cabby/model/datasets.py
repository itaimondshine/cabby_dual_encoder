--- conflicted
+++ resolved
@@ -414,14 +414,8 @@
       (end_point, gutil.point_from_list_coord_yx(end_point_point)),
       (start_point, gutil.point_from_list_coord_yx(start_point_point))]
 
-<<<<<<< HEAD
     return sample(landmarks_list, 1)[0]
     
-=======
-    ladmarks_ner_list = [l for l in ladmarks_list if l!='None']
-    return '; '.join(ladmarks_ner_list)
-
->>>>>>> 24ab6895
   def process_route(self, route_list):
     return [
       gutil.point_from_list_coord_xy(landmark) for landmark in route_list]
