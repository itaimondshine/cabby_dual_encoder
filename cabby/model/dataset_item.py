# coding=utf-8
# Copyright 2020 Google LLC
# Licensed under the Apache License, Version 2.0 (the "License");
# you may not use this file except in compliance with the License.
# You may obtain a copy of the License at
#
#     http://www.apache.org/licenses/LICENSE-2.0
#
# Unless required by applicable law or agreed to in writing, software
# distributed under the License is distributed on an "AS IS" BASIS,
# WITHOUT WARRANTIES OR CONDITIONS OF ANY KIND, either express or implied.
# See the License for the specific language governing permissions and
# limitations under the License.
'''Basic classes and functions for Wikigeo items.'''

from xmlrpc.client import Boolean
from absl import logging
import geopandas as gpd
from geopandas import GeoDataFrame, GeoSeries
import numpy as np
import os
import pandas as pd
import re
from shapely.geometry.point import Point
from shapely.geometry import box, mapping, LineString
import sys
import swifter
from typing import Any, Dict, Text 
import torch

import attr

from cabby.geo import util as gutil
from cabby.model import util 


@attr.s
class TextGeoDataset:
  """Construct a RVSPath sample.
  `train` is the train split.
  `valid` is the valid split.
  `test` is the test split.
  `unique_cellids` is the unique S2Cells.
  `unique_cellids_binary`  is the binary tensor of the unique S2Cells.
  `label_to_cellid` is the dictionary mapping labels to cellids.
  """
  train: Any = attr.ib()
  valid: Any = attr.ib()
  test: Any = attr.ib()
  unique_cellids: np.ndarray = attr.ib()
  unique_cellids_binary: torch.tensor = attr.ib()
  label_to_cellid: Dict[int, int] = attr.ib()

  @classmethod
  def from_TextGeoSplit(cls, train, valid, test, unique_cellids,
                              unique_cellids_binary, label_to_cellid):
    """Construct a TextGeoDataset."""
    return TextGeoDataset(
      train,
      valid,
      test,
      unique_cellids,
      unique_cellids_binary,
      label_to_cellid,
    )

  @classmethod
  def load(cls, dataset_dir: Text, model_type: Text,
    s2_level: Text, unique_cellid_path: Text, tensor_cellid_path: Text, 
    label_to_cellid_path: Text):

    dataset_model_path = os.path.join(dataset_dir, str(model_type))
    dataset_path = os.path.join(dataset_model_path, str(s2_level))
    train_path_dataset = os.path.join(dataset_path,'train.pth')
    valid_path_dataset = os.path.join(dataset_path,'valid.pth')
    test_path_dataset = os.path.join(dataset_path,'test.pth')
    unique_cellid_path = os.path.join(dataset_path,"unique_cellid.npy")
    tensor_cellid_path = os.path.join(dataset_path,"tensor_cellid.pth")
    label_to_cellid_path = os.path.join(dataset_path,"label_to_cellid.npy")

    logging.info("Loading dataset from <== {}.".format(dataset_path))
    train_dataset = torch.load(train_path_dataset)
    valid_dataset = torch.load(valid_path_dataset)
    test_dataset = torch.load(test_path_dataset)
    logging.info(f"Size of train set: {len(train_dataset)}" +
     f", Size of validation set: {len(valid_dataset)}, Size of test set: {len(test_dataset)}")

    unique_cellid = np.load(unique_cellid_path, allow_pickle='TRUE')
    label_to_cellid = np.load(
      label_to_cellid_path, allow_pickle='TRUE').item()
    tens_cells = torch.load(tensor_cellid_path)
    n_cells = len(unique_cellid)
    dataset_text = TextGeoDataset(
      train_dataset, valid_dataset, test_dataset, 
      unique_cellid, tens_cells, label_to_cellid)

    return dataset_text
  
  @classmethod
  def save(cls, dataset_text: Any, dataset_path: Text,     
    train_path_dataset: Text, valid_path_dataset: Text,
    test_path_dataset: Text,  unique_cellid_path: Text, 
    tensor_cellid_path: Text, label_to_cellid_path: Text):

    os.mkdir(dataset_path)
    torch.save(dataset_text.train, train_path_dataset)
    torch.save(dataset_text.valid, valid_path_dataset)
    torch.save(dataset_text.test, test_path_dataset)
    np.save(unique_cellid_path, dataset_text.unique_cellids) 
    torch.save(dataset_text.unique_cellids_binary, tensor_cellid_path)
    np.save(label_to_cellid_path, dataset_text.label_to_cellid) 

    logging.info("Saved data to ==> {}.".format(dataset_path))


class TextGeoSplit(torch.utils.data.Dataset):
  """A split of of the RUN dataset.
  
  `points`: The ground true end-points of the samples.
  `labels`: The ground true label of the cellid.
  `cellids`: The ground truth S2Cell id.
  `neighbor_cells`: One neighbor cell id of the ground truth S2Cell id.
  `far_cells`: One far away cell id (in the region defined) of the ground truth 
  'dprob': Gamma distribution probability.
  S2Cell id.
  """
  def __init__(self, text_tokenizer, s2_tokenizer, data: pd.DataFrame, s2level: int, 
    unique_cells_df: pd.DataFrame, cellid_to_label: Dict[int, int], 
    model_type: str, dprob: util.DistanceProbability, is_dist: Boolean = False):

    self.text_tokenizer = text_tokenizer
    self.s2_tokenizer = s2_tokenizer

    self.is_dist = is_dist
    
    data = data.assign(end_point=data.end_point)


    data['cellid'] = data.end_point.apply(
      lambda x: gutil.cellid_from_point(x, s2level))


    data['neighbor_cells'] = data.cellid.apply(
      lambda x: gutil.neighbor_cellid(x))

    if is_dist:
      dist_lists = data.start_point.apply(
        lambda start: calc_dist(start, unique_cells_df)
      )
      
      self.prob = dist_lists.swifter.apply(
        lambda row: [dprob(dist) for dist in row.values.tolist()], axis=1) 
      self.prob = self.prob.tolist()


    # Tokenize instructions.

    instruction_list = data.instructions.tolist()
    if 'T5' in model_type:
      # Add prompt
      instruction_list = [model_type + ": " + t for t in instruction_list]
      logging.info(instruction_list[0])
    
    self.encodings = self.text_tokenizer(
      instruction_list, truncation=True,
      padding=True, add_special_tokens=True)

    data['far_cells'] = data.cellid.apply(
      lambda cellid: unique_cells_df[unique_cells_df['cellid']==cellid].far.iloc[0])


    cellids_array = np.array(data.cellid.tolist())
    neighbor_cells_array = np.array(data.neighbor_cells.tolist())
    far_cells_array = np.array(data.far_cells.tolist())

    self.end_point = data.end_point.apply(
      lambda x: gutil.tuple_from_point(x)).tolist()

    self.labels = data.cellid.apply(lambda x: cellid_to_label[x]).tolist()

    self.cellids = self.s2_tokenizer(cellids_array)
    self.neighbor_cells = self.s2_tokenizer(neighbor_cells_array)

    self.far_cells = self.s2_tokenizer(far_cells_array)


    if 'T5' in model_type and 'landmarks' in data:
      data['landmarks'] = data.landmarks.apply(
        lambda l: [gutil.cellid_from_point(x, s2level) for x in l])

      self.landmarks = self.s2_tokenizer(data.landmarks.tolist())



    else:
      self.landmarks = [0] * len(self.cellids)
      logging.warning("Landmarks not processed")

<<<<<<< HEAD
    if 'T5' in model_type and 'landmarks_ner_and_point' in data:
      data.landmarks_ner_input = [
        ner for ner, point in data.landmarks_ner_and_point.tolist()]


      data.landmark_point = [
        gutil.cellid_from_point(
          point, s2level) for ner, point in data.landmarks_ner_and_point.tolist()]

      self.landmark_s2cell = self.s2_tokenizer(data.landmark_point)
    else: 
      
      self.landmark_s2cell = [0] * len(self.cellids)
=======
    if not 'landmarks_ner' in data:
      data = data.assign(landmarks_ner='')
      logging.warning("Landmarks NER not processed")

    self.landmarks_ner = self.text_tokenizer(
      data.landmarks_ner.tolist(), truncation=True,
      padding=True, add_special_tokens=True).input_ids
>>>>>>> 24ab6895



    if not 'landmarks_ner' in data:
      data = data.assign(landmarks_ner='')
      logging.warning("Landmarks NER not processed")
    
    if not 'landmarks_ner_input' in data:
      data = data.assign(landmarks_ner_input='')

    
    self.landmarks_ner = self.text_tokenizer(
      data.landmarks_ner.tolist(), truncation=True,
      padding=True, add_special_tokens=True).input_ids

    self.landmarks_ner_input = self.text_tokenizer(
      data.landmarks_ner_input.tolist(), truncation=True, padding=True, add_special_tokens=True)


    if 'T5' in model_type and 'route' in data:
      data['route'] = data.route.apply(
        lambda l: [gutil.cellid_from_point(x, s2level) for x in l])
      route_array = np.array(data.route.tolist())
      self.route = self.s2_tokenizer(route_array)

      data['route_fixed'] = data.route_fixed.apply(
        lambda l: [gutil.cellid_from_point(x, s2level) for x in l])
      self.route_fixed = self.s2_tokenizer(data.route_fixed.tolist())

      start_point_cells = data.start_point.apply(
        lambda x: gutil.cellid_from_point(x, s2level))

      
      start_point_list = [
        '; '.join(
          [str(cellid_to_label[e]), str(cellid_to_label[s])]) for s, e in zip(
            start_point_cells.tolist(), data.cellid.tolist())]
      self.start_end = self.text_tokenizer(
        start_point_list, truncation=True, padding=True, add_special_tokens=True)

    else:
      self.route = [0] * len(self.cellids)
      self.route_fixed = [0] * len(self.cellids)
      self.start_end = {
        'attention_mask': [0] * len(self.cellids),
        'input_ids': [0] * len(self.cellids)}
      
      logging.warning("Route not processed")


  def __getitem__(self, idx: int):
    '''Supports indexing such that TextGeoDataset[i] can be used to get 
    i-th sample. 
    Arguments:
      idx: The index for which a sample from the dataset will be returned.
    Returns:
      A single sample including text, the correct cellid, a neighbor cellid, 
      a far cellid, a point of the cellid and the label of the cellid.
    '''
    text = {key: torch.tensor(val[idx])
        for key, val in self.encodings.items()}
        
    cellid =  torch.tensor(self.cellids[idx])
    landmarks =  torch.tensor(self.landmarks[idx])
    landmarks_ner = torch.tensor(self.landmarks_ner[idx])


    route =  torch.tensor(self.route[idx])
    route_fixed =  torch.tensor(self.route_fixed[idx])

    landmark_s2cell = torch.tensor(self.landmark_s2cell[idx])

    start_end = {key: torch.tensor(val[idx])
        for key, val in self.start_end.items()}

    landmarks_ner_input = {key: torch.tensor(val[idx])
        for key, val in self.landmarks_ner_input.items()}


    neighbor_cells = torch.tensor(self.neighbor_cells[idx])
    far_cells = torch.tensor(self.far_cells[idx])
    end_point = torch.tensor(self.end_point[idx])
    label = torch.tensor(self.labels[idx])
    if self.is_dist:
      prob = torch.tensor(self.prob[idx])
    else:
      prob = torch.tensor([])
    
    sample = {'text': text, 'cellid': cellid, 'neighbor_cells': neighbor_cells, 
      'far_cells': far_cells, 'end_point': end_point, 'label': label, 'prob': prob, 
      'landmarks': landmarks, 'route': route, 'route_fixed': route_fixed, 
      'start_end_input_ids': start_end['input_ids'], 
      'start_end_attention_mask': start_end['attention_mask'],
      'landmarks_ner': landmarks_ner, 'landmark_s2cell': landmark_s2cell,
      'landmarks_ner_input_ids': landmarks_ner_input['input_ids'], 
      'landmarks_ner_input_attention': landmarks_ner_input['attention_mask']}

    return sample

  def __len__(self):
    return len(self.cellids)

def calc_dist(start, unique_cells_df):
  return unique_cells_df.swifter.apply(
    lambda end: gutil.get_distance_between_points(start, end.point), axis=1)<|MERGE_RESOLUTION|>--- conflicted
+++ resolved
@@ -196,7 +196,6 @@
       self.landmarks = [0] * len(self.cellids)
       logging.warning("Landmarks not processed")
 
-<<<<<<< HEAD
     if 'T5' in model_type and 'landmarks_ner_and_point' in data:
       data.landmarks_ner_input = [
         ner for ner, point in data.landmarks_ner_and_point.tolist()]
@@ -210,16 +209,6 @@
     else: 
       
       self.landmark_s2cell = [0] * len(self.cellids)
-=======
-    if not 'landmarks_ner' in data:
-      data = data.assign(landmarks_ner='')
-      logging.warning("Landmarks NER not processed")
-
-    self.landmarks_ner = self.text_tokenizer(
-      data.landmarks_ner.tolist(), truncation=True,
-      padding=True, add_special_tokens=True).input_ids
->>>>>>> 24ab6895
-
 
 
     if not 'landmarks_ner' in data:
